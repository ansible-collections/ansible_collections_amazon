#!/usr/bin/python
# Copyright: Ansible Project
# GNU General Public License v3.0+
# (see COPYING or https://www.gnu.org/licenses/gpl-3.0.txt)

from __future__ import absolute_import, division, print_function
__metaclass__ = type


DOCUMENTATION = '''
---
module: ec2_vol
version_added: 1.0.0
short_description: Create and attach a volume, return volume id and device map
description:
    - Creates an EBS volume and optionally attaches it to an instance.
    - If both I(instance) and I(name) are given and the instance has a device at the device name, then no volume is created and no attachment is made.
options:
  instance:
    description:
      - Instance ID if you wish to attach the volume. Since 1.9 you can set to None to detach.
    type: str
  name:
    description:
      - Volume Name tag if you wish to attach an existing volume (requires instance)
    type: str
  id:
    description:
      - Volume id if you wish to attach an existing volume (requires instance) or remove an existing volume
    type: str
  volume_size:
    description:
      - Size of volume (in GiB) to create.
    type: int
  volume_type:
    description:
      - Type of EBS volume; standard (magnetic), gp2 (SSD), gp3 (SSD), io1 (Provisioned IOPS), io2 (Provisioned IOPS),
        st1 (Throughput Optimized HDD), sc1 (Cold HDD).
        "Standard" is the old EBS default and continues to remain the Ansible default for backwards compatibility.
    default: standard
    choices: ['standard', 'gp2', 'io1', 'st1', 'sc1', 'gp3', 'io2']
    type: str
  iops:
    description:
      - The provisioned IOPs you want to associate with this volume (integer).
    type: int
  encrypted:
    description:
      - Enable encryption at rest for this volume.
    default: false
    type: bool
  kms_key_id:
    description:
      - Specify the id of the KMS key to use.
    type: str
  device_name:
    description:
      - Device id to override device mapping. Assumes /dev/sdf for Linux/UNIX and /dev/xvdf for Windows.
    type: str
  delete_on_termination:
    description:
      - When set to C(true), the volume will be deleted upon instance termination.
    type: bool
    default: false
  zone:
    description:
      - Zone in which to create the volume, if unset uses the zone the instance is in (if set).
    aliases: ['availability_zone', 'aws_zone', 'ec2_zone']
    type: str
  snapshot:
    description:
      - Snapshot ID on which to base the volume.
    type: str
  state:
    description:
      - Whether to ensure the volume is present or absent.
      - The use of I(state=list) to interrogate the volume has been deprecated
        and will be removed after 2022-06-01.  The 'list' functionality
        has been moved to a dedicated module M(amazon.aws.ec2_vol_info).
    default: present
    choices: ['absent', 'present', 'list']
    type: str
  tags:
    description:
      - tag:value pairs to add to the volume after creation.
    default: {}
    type: dict
  purge_tags:
    description: Whether to remove existing tags that aren't passed in the I(tags) parameter
    default: false
    type: bool
    version_added: 1.5.0
  modify_volume:
    description:
      - The volume won't be modified unless this key is C(true).
    type: bool
    default: false
    version_added: 1.4.0
  throughput:
    description:
      - Volume throughput in MB/s.
      - This parameter is only valid for gp3 volumes.
      - Valid range is from 125 to 1000.
      - Requires at least botocore version 1.19.27.
    type: int
    version_added: 1.4.0
  multi_attach:
    description:
      - If set to C(yes), Multi-Attach will be enabled when creating the volume.
      - When you create a new volume, Multi-Attach is disabled by default.
      - This parameter is supported with io1 and io2 volumes only.
    type: bool
    version_added: 2.0.0
  outpost_arn:
    description:
      - The Amazon Resource Name (ARN) of the Outpost.
      - If set, allows to create volume in an Outpost.
    type: str
    version_added: 3.1.0
author: "Lester Wade (@lwade)"
extends_documentation_fragment:
- amazon.aws.aws
- amazon.aws.ec2
'''

EXAMPLES = '''
# Simple attachment action
- amazon.aws.ec2_vol:
    instance: XXXXXX
    volume_size: 5
    device_name: sdd
    region: us-west-2

# Example using custom iops params
- amazon.aws.ec2_vol:
    instance: XXXXXX
    volume_size: 5
    iops: 100
    device_name: sdd
    region: us-west-2

# Example using snapshot id
- amazon.aws.ec2_vol:
    instance: XXXXXX
    snapshot: "{{ snapshot }}"

# Playbook example combined with instance launch
- amazon.aws.ec2:
    keypair: "{{ keypair }}"
    image: "{{ image }}"
    wait: yes
    count: 3
  register: ec2
- amazon.aws.ec2_vol:
    instance: "{{ item.id }}"
    volume_size: 5
  loop: "{{ ec2.instances }}"
  register: ec2_vol

# Example: Launch an instance and then add a volume if not already attached
#   * Volume will be created with the given name if not already created.
#   * Nothing will happen if the volume is already attached.

- amazon.aws.ec2:
    keypair: "{{ keypair }}"
    image: "{{ image }}"
    zone: YYYYYY
    id: my_instance
    wait: yes
    count: 1
  register: ec2

- amazon.aws.ec2_vol:
    instance: "{{ item.id }}"
    name: my_existing_volume_Name_tag
    device_name: /dev/xvdf
  loop: "{{ ec2.instances }}"
  register: ec2_vol

# Remove a volume
- amazon.aws.ec2_vol:
    id: vol-XXXXXXXX
    state: absent

# Detach a volume (since 1.9)
- amazon.aws.ec2_vol:
    id: vol-XXXXXXXX
    instance: None
    region: us-west-2

# List volumes for an instance
- amazon.aws.ec2_vol:
    instance: i-XXXXXX
    state: list
    region: us-west-2

# Create new volume using SSD storage
- amazon.aws.ec2_vol:
    instance: XXXXXX
    volume_size: 50
    volume_type: gp2
    device_name: /dev/xvdf

# Create new volume with multi-attach enabled
- amazon.aws.ec2_vol:
    zone: XXXXXX
    multi_attach: true
    volume_size: 4
    volume_type: io1
    iops: 102

# Attach an existing volume to instance. The volume will be deleted upon instance termination.
- amazon.aws.ec2_vol:
    instance: XXXXXX
    id: XXXXXX
    device_name: /dev/sdf
    delete_on_termination: yes
'''

RETURN = '''
device:
    description: device name of attached volume
    returned: when success
    type: str
    sample: "/def/sdf"
volume_id:
    description: the id of volume
    returned: when success
    type: str
    sample: "vol-35b333d9"
volume_type:
    description: the volume type
    returned: when success
    type: str
    sample: "standard"
volume:
    description: a dictionary containing detailed attributes of the volume
    returned: when success
    type: str
    sample: {
        "attachment_set": [{
            "attach_time": "2015-10-23T00:22:29.000Z",
            "deleteOnTermination": "false",
            "device": "/dev/sdf",
            "instance_id": "i-8356263c",
            "status": "attached"
        }],
        "create_time": "2015-10-21T14:36:08.870Z",
        "encrypted": false,
        "id": "vol-35b333d9",
        "iops": null,
        "size": 1,
        "snapshot_id": "",
        "status": "in-use",
        "tags": {
            "env": "dev"
        },
        "type": "standard",
        "zone": "us-east-1b"
    }
'''

import time

from ..module_utils.core import AnsibleAWSModule
from ..module_utils.ec2 import camel_dict_to_snake_dict
from ..module_utils.ec2 import boto3_tag_list_to_ansible_dict
from ..module_utils.ec2 import ansible_dict_to_boto3_filter_list
from ..module_utils.ec2 import describe_ec2_tags
from ..module_utils.ec2 import ensure_ec2_tags
from ..module_utils.ec2 import is_outposts_arn
from ..module_utils.ec2 import AWSRetry
from ..module_utils.core import is_boto3_error_code
from ..module_utils.tagging import boto3_tag_specifications


try:
    import botocore
except ImportError:
    pass  # Taken care of by AnsibleAWSModule


def get_instance(module, ec2_conn, instance_id=None):
    instance = None
    if not instance_id:
        return instance

    try:
        reservation_response = ec2_conn.describe_instances(aws_retry=True, InstanceIds=[instance_id])
        instance = camel_dict_to_snake_dict(reservation_response['Reservations'][0]['Instances'][0])
    except (botocore.exceptions.ClientError, botocore.exceptions.BotoCoreError) as e:
        module.fail_json_aws(e, msg='Error while getting instance_id with id {0}'.format(instance))

    return instance


def get_volume(module, ec2_conn, vol_id=None, fail_on_not_found=True):
    name = module.params.get('name')
    param_id = module.params.get('id')
    zone = module.params.get('zone')

    if not vol_id:
        vol_id = param_id

    # If no name or id supplied, just try volume creation based on module parameters
    if vol_id is None and name is None:
        return None

    find_params = dict()
    vols = []

    if vol_id:
        find_params['VolumeIds'] = [vol_id]
    elif name:
        find_params['Filters'] = ansible_dict_to_boto3_filter_list({'tag:Name': name})
    elif zone:
        find_params['Filters'] = ansible_dict_to_boto3_filter_list({'availability-zone': zone})

    try:
        paginator = ec2_conn.get_paginator('describe_volumes')
        vols_response = paginator.paginate(**find_params)
        vols = list(vols_response)[0].get('Volumes')
    except (botocore.exceptions.ClientError, botocore.exceptions.BotoCoreError) as e:
        if is_boto3_error_code('InvalidVolume.NotFound'):
            module.exit_json(msg="Volume {0} does not exist".format(vol_id), changed=False)
        module.fail_json_aws(e, msg='Error while getting EBS volumes with the parameters {0}'.format(find_params))

    if not vols:
        if fail_on_not_found and vol_id:
            msg = "Could not find volume with id: {0}".format(vol_id)
            if name:
                msg += (" and name: {0}".format(name))
            module.fail_json(msg=msg)
        else:
            return None

    if len(vols) > 1:
        module.fail_json(
            msg="Found more than one volume in zone (if specified) with name: {0}".format(name),
            found=[v['VolumeId'] for v in vols]
        )
    vol = camel_dict_to_snake_dict(vols[0])
    return vol


def get_volumes(module, ec2_conn):
    instance = module.params.get('instance')

    find_params = dict()
    if instance:
        find_params['Filters'] = ansible_dict_to_boto3_filter_list({'attachment.instance-id': instance})

    vols = []
    try:
        vols_response = ec2_conn.describe_volumes(aws_retry=True, **find_params)
        vols = [camel_dict_to_snake_dict(vol) for vol in vols_response.get('Volumes', [])]
    except (botocore.exceptions.ClientError, botocore.exceptions.BotoCoreError) as e:
        module.fail_json_aws(e, msg='Error while getting EBS volumes')
    return vols


def delete_volume(module, ec2_conn, volume_id=None):
    changed = False
    if volume_id:
        try:
            ec2_conn.delete_volume(aws_retry=True, VolumeId=volume_id)
            changed = True
        except is_boto3_error_code('InvalidVolume.NotFound'):
            module.exit_json(changed=False)
        except (botocore.exceptions.ClientError, botocore.exceptions.BotoCoreError) as e:  # pylint: disable=duplicate-except
            module.fail_json_aws(e, msg='Error while deleting volume')
    return changed


def update_volume(module, ec2_conn, volume):
    changed = False
    req_obj = {'VolumeId': volume['volume_id']}

    if module.params.get('modify_volume'):
        target_type = module.params.get('volume_type')
        original_type = None
        type_changed = False
        if target_type:
            original_type = volume['volume_type']
            if target_type != original_type:
                type_changed = True
                req_obj['VolumeType'] = target_type

        iops_changed = False
        target_iops = module.params.get('iops')
        if target_iops:
            original_iops = volume['iops']
            if target_iops != original_iops:
                iops_changed = True
                req_obj['Iops'] = target_iops
            else:
                req_obj['Iops'] = original_iops
        else:
            # If no IOPS value is specified and there was a volume_type update to gp3,
            # the existing value is retained, unless a volume type is modified that supports different values,
            # otherwise, the default iops value is applied.
            if type_changed and target_type == 'gp3':
                if (
                    (volume['iops'] and (int(volume['iops']) < 3000 or int(volume['iops']) > 16000)) or not volume['iops']
                ):
                    req_obj['Iops'] = 3000
                    iops_changed = True

        target_size = module.params.get('volume_size')
        size_changed = False
        if target_size:
            original_size = volume['size']
            if target_size != original_size:
                size_changed = True
                req_obj['Size'] = target_size

        target_type = module.params.get('volume_type')
        original_type = None
        type_changed = False
        if target_type:
            original_type = volume['volume_type']
            if target_type != original_type:
                type_changed = True
                req_obj['VolumeType'] = target_type

        target_throughput = module.params.get('throughput')
        throughput_changed = False
        if target_throughput:
            original_throughput = volume.get('throughput')
            if target_throughput != original_throughput:
                throughput_changed = True
                req_obj['Throughput'] = target_throughput

        target_multi_attach = module.params.get('multi_attach')
        multi_attach_changed = False
        if target_multi_attach is not None:
            original_multi_attach = volume['multi_attach_enabled']
            if target_multi_attach != original_multi_attach:
                multi_attach_changed = True
                req_obj['MultiAttachEnabled'] = target_multi_attach

        changed = iops_changed or size_changed or type_changed or throughput_changed or multi_attach_changed

        if changed:
            if module.check_mode:
                module.exit_json(changed=True, msg='Would have updated volume if not in check mode.')
            response = ec2_conn.modify_volume(**req_obj)

            volume['size'] = response.get('VolumeModification').get('TargetSize')
            volume['volume_type'] = response.get('VolumeModification').get('TargetVolumeType')
            volume['iops'] = response.get('VolumeModification').get('TargetIops')
            volume['multi_attach_enabled'] = response.get('VolumeModification').get('TargetMultiAttachEnabled')
            if module.botocore_at_least("1.19.27"):
                volume['throughput'] = response.get('VolumeModification').get('TargetThroughput')

    return volume, changed


def create_volume(module, ec2_conn, zone):
    changed = False
    iops = module.params.get('iops')
    encrypted = module.params.get('encrypted')
    kms_key_id = module.params.get('kms_key_id')
    volume_size = module.params.get('volume_size')
    volume_type = module.params.get('volume_type')
    snapshot = module.params.get('snapshot')
    throughput = module.params.get('throughput')
    multi_attach = module.params.get('multi_attach')
<<<<<<< HEAD
    outpost_arn = module.params.get('outpost_arn')
=======
    tags = module.params.get('tags')
    name = module.params.get('name')
>>>>>>> 4000d582

    volume = get_volume(module, ec2_conn)

    if module.check_mode:
        module.exit_json(changed=True, msg='Would have created a volume if not in check mode.')

    if volume is None:

        try:
            changed = True
            additional_params = dict()

            if volume_size:
                additional_params['Size'] = int(volume_size)

            if kms_key_id:
                additional_params['KmsKeyId'] = kms_key_id

            if snapshot:
                additional_params['SnapshotId'] = snapshot

            if iops:
                additional_params['Iops'] = int(iops)

            # Use the default value if any iops has been specified when volume_type=gp3
            if volume_type == 'gp3' and not iops:
                additional_params['Iops'] = 3000

            if throughput:
                additional_params['Throughput'] = int(throughput)

            if multi_attach:
                additional_params['MultiAttachEnabled'] = True

<<<<<<< HEAD
            if outpost_arn:
                if is_outposts_arn(outpost_arn):
                    additional_params['OutpostArn'] = outpost_arn
                else:
                    module.fail_json('OutpostArn does not match the pattern specified in API specifications.')
=======
            if name:
                tags['Name'] = name

            if tags:
                additional_params['TagSpecifications'] = boto3_tag_specifications(tags, types=['volume'])
>>>>>>> 4000d582

            create_vol_response = ec2_conn.create_volume(
                aws_retry=True,
                AvailabilityZone=zone,
                Encrypted=encrypted,
                VolumeType=volume_type,
                **additional_params
            )

            waiter = ec2_conn.get_waiter('volume_available')
            waiter.wait(
                VolumeIds=[create_vol_response['VolumeId']],
            )
            volume = get_volume(module, ec2_conn, vol_id=create_vol_response['VolumeId'])
        except (botocore.exceptions.ClientError, botocore.exceptions.BotoCoreError) as e:
            module.fail_json_aws(e, msg='Error while creating EBS volume')

    return volume, changed


def attach_volume(module, ec2_conn, volume_dict, instance_dict, device_name):
    changed = False

    # If device_name isn't set, make a choice based on best practices here:
    # https://docs.aws.amazon.com/AWSEC2/latest/UserGuide/block-device-mapping-concepts.html

    # In future this needs to be more dynamic but combining block device mapping best practices
    # (bounds for devices, as above) with instance.block_device_mapping data would be tricky. For me ;)

    attachment_data = get_attachment_data(volume_dict, wanted_state='attached')
    if attachment_data:
        if module.check_mode:
            if attachment_data[0].get('status') in ['attached', 'attaching']:
                module.exit_json(changed=False, msg='IN CHECK MODE - volume already attached to instance: {0}.'.format(
                                 attachment_data[0].get('instance_id', None)))
        if not volume_dict['multi_attach_enabled']:
            # volumes without MultiAttach Enabled can be attached to 1 instance only
            if attachment_data[0].get('instance_id', None) != instance_dict['instance_id']:
                module.fail_json(msg="Volume {0} is already attached to another instance: {1}."
                                 .format(volume_dict['volume_id'], attachment_data[0].get('instance_id', None)))
            else:
                return volume_dict, changed

    try:
        if module.check_mode:
            module.exit_json(changed=True, msg='Would have attached volume if not in check mode.')
        attach_response = ec2_conn.attach_volume(aws_retry=True, Device=device_name,
                                                 InstanceId=instance_dict['instance_id'],
                                                 VolumeId=volume_dict['volume_id'])

        waiter = ec2_conn.get_waiter('volume_in_use')
        waiter.wait(VolumeIds=[attach_response['VolumeId']])
        changed = True

    except (botocore.exceptions.ClientError, botocore.exceptions.BotoCoreError) as e:
        module.fail_json_aws(e, msg='Error while attaching EBS volume')

    modify_dot_attribute(module, ec2_conn, instance_dict, device_name)

    volume = get_volume(module, ec2_conn, vol_id=volume_dict['volume_id'])

    return volume, changed


def modify_dot_attribute(module, ec2_conn, instance_dict, device_name):
    """ Modify delete_on_termination attribute """

    delete_on_termination = module.params.get('delete_on_termination')
    changed = False

    # volume_in_use can return *shortly* before it appears on the instance
    # description
    mapped_block_device = None
    _attempt = 0
    while mapped_block_device is None:
        _attempt += 1
        instance_dict = get_instance(module, ec2_conn=ec2_conn, instance_id=instance_dict['instance_id'])
        mapped_block_device = get_mapped_block_device(instance_dict=instance_dict, device_name=device_name)
        if mapped_block_device is None:
            if _attempt > 2:
                module.fail_json(msg='Unable to find device on instance',
                                 device=device_name, instance=instance_dict)
            time.sleep(1)

    if delete_on_termination != mapped_block_device['ebs'].get('delete_on_termination'):
        try:
            ec2_conn.modify_instance_attribute(
                aws_retry=True,
                InstanceId=instance_dict['instance_id'],
                BlockDeviceMappings=[{
                    "DeviceName": device_name,
                    "Ebs": {
                        "DeleteOnTermination": delete_on_termination
                    }
                }]
            )
            changed = True
        except (botocore.exceptions.ClientError, botocore.exceptions.BotoCoreError) as e:
            module.fail_json_aws(e,
                                 msg='Error while modifying Block Device Mapping of instance {0}'.format(instance_dict['instance_id']))

    return changed


def get_attachment_data(volume_dict, wanted_state=None):
    changed = False

    attachment_data = []
    if not volume_dict:
        return attachment_data
    resource = volume_dict.get('attachments', [])
    if wanted_state:
        # filter 'state', return attachment matching wanted state
        resource = [data for data in resource if data['state'] == wanted_state]

    for data in resource:
        attachment_data.append({
            'attach_time': data.get('attach_time', None),
            'device': data.get('device', None),
            'instance_id': data.get('instance_id', None),
            'status': data.get('state', None),
            'delete_on_termination': data.get('delete_on_termination', None)
        })

    return attachment_data


def detach_volume(module, ec2_conn, volume_dict):
    changed = False

    attachment_data = get_attachment_data(volume_dict, wanted_state='attached')
    # The ID of the instance must be specified if you are detaching a Multi-Attach enabled volume.
    for attachment in attachment_data:
        if module.check_mode:
            module.exit_json(changed=True, msg='Would have detached volume if not in check mode.')
        ec2_conn.detach_volume(aws_retry=True, InstanceId=attachment['instance_id'], VolumeId=volume_dict['volume_id'])
        waiter = ec2_conn.get_waiter('volume_available')
        waiter.wait(
            VolumeIds=[volume_dict['volume_id']],
        )
        changed = True

    volume_dict = get_volume(module, ec2_conn, vol_id=volume_dict['volume_id'])
    return volume_dict, changed


def get_volume_info(module, volume, tags=None):
    if not tags:
        tags = boto3_tag_list_to_ansible_dict(volume.get('tags'))
    attachment_data = get_attachment_data(volume)
    volume_info = {
        'create_time': volume.get('create_time'),
        'encrypted': volume.get('encrypted'),
        'id': volume.get('volume_id'),
        'iops': volume.get('iops'),
        'size': volume.get('size'),
        'snapshot_id': volume.get('snapshot_id'),
        'status': volume.get('state'),
        'type': volume.get('volume_type'),
        'zone': volume.get('availability_zone'),
        'attachment_set': attachment_data,
        'multi_attach_enabled': volume.get('multi_attach_enabled'),
        'tags': tags
    }

    if module.botocore_at_least("1.19.27"):
        volume_info['throughput'] = volume.get('throughput')

    return volume_info


def get_mapped_block_device(instance_dict=None, device_name=None):
    mapped_block_device = None
    if not instance_dict:
        return mapped_block_device
    if not device_name:
        return mapped_block_device

    for device in instance_dict.get('block_device_mappings', []):
        if device['device_name'] == device_name:
            mapped_block_device = device
            break

    return mapped_block_device


def ensure_tags(module, connection, res_id, res_type, tags, purge_tags):
    if module.check_mode:
        return {}, True
    changed = ensure_ec2_tags(connection, module, res_id, res_type, tags, purge_tags, ['InvalidVolume.NotFound'])
    final_tags = describe_ec2_tags(connection, module, res_id, res_type)

    return final_tags, changed


def main():
    argument_spec = dict(
        instance=dict(),
        id=dict(),
        name=dict(),
        volume_size=dict(type='int'),
        volume_type=dict(default='standard', choices=['standard', 'gp2', 'io1', 'st1', 'sc1', 'gp3', 'io2']),
        iops=dict(type='int'),
        encrypted=dict(default=False, type='bool'),
        kms_key_id=dict(),
        device_name=dict(),
        delete_on_termination=dict(default=False, type='bool'),
        zone=dict(aliases=['availability_zone', 'aws_zone', 'ec2_zone']),
        snapshot=dict(),
        state=dict(default='present', choices=['absent', 'present', 'list']),
        tags=dict(default={}, type='dict'),
        modify_volume=dict(default=False, type='bool'),
        throughput=dict(type='int'),
        outpost_arn=dict(type='str'),
        purge_tags=dict(type='bool', default=False),
        multi_attach=dict(type='bool'),
    )

    module = AnsibleAWSModule(
        argument_spec=argument_spec,
        required_if=[
            ['volume_type', 'io1', ['iops']],
            ['volume_type', 'io2', ['iops']],
        ],
        supports_check_mode=True,
    )

    param_id = module.params.get('id')
    name = module.params.get('name')
    instance = module.params.get('instance')
    volume_size = module.params.get('volume_size')
    device_name = module.params.get('device_name')
    zone = module.params.get('zone')
    snapshot = module.params.get('snapshot')
    state = module.params.get('state')
    tags = module.params.get('tags')
    iops = module.params.get('iops')
    volume_type = module.params.get('volume_type')
    throughput = module.params.get('throughput')
    multi_attach = module.params.get('multi_attach')

    if state == 'list':
        module.deprecate(
            'Using the "list" state has been deprecated.  Please use the ec2_vol_info module instead', date='2022-06-01', collection_name='amazon.aws')

    if module.params.get('throughput'):
        module.require_botocore_at_least('1.19.27', reason='to set the throughput for a volume')

    # Ensure we have the zone or can get the zone
    if instance is None and zone is None and state == 'present':
        module.fail_json(msg="You must specify either instance or zone")

    # Set volume detach flag
    if instance == 'None' or instance == '':
        instance = None
        detach_vol_flag = True
    else:
        detach_vol_flag = False

    if iops:
        if volume_type in ('gp2', 'st1', 'sc1', 'standard'):
            module.fail_json(msg='IOPS is not supported for gp2, st1, sc1, or standard volumes.')

        if volume_type == 'gp3' and (int(iops) < 3000 or int(iops) > 16000):
            module.fail_json(msg='For a gp3 volume type, IOPS values must be between 3000 and 16000.')

        if volume_type in ('io1', 'io2') and (int(iops) < 100 or int(iops) > 64000):
            module.fail_json(msg='For io1 and io2 volume types, IOPS values must be between 100 and 64000.')

    if throughput:
        if volume_type != 'gp3':
            module.fail_json(msg='Throughput is only supported for gp3 volume.')
        if throughput < 125 or throughput > 1000:
            module.fail_json(msg='Throughput values must be between 125 and 1000.')

    if multi_attach is True and volume_type not in ('io1', 'io2'):
        module.fail_json(msg='multi_attach is only supported for io1 and io2 volumes.')

    # Set changed flag
    changed = False

    ec2_conn = module.client('ec2', AWSRetry.jittered_backoff())

    if state == 'list':
        returned_volumes = []
        vols = get_volumes(module, ec2_conn)

        for v in vols:
            returned_volumes.append(get_volume_info(module, v))

        module.exit_json(changed=False, volumes=returned_volumes)

    # Here we need to get the zone info for the instance. This covers situation where
    # instance is specified but zone isn't.
    # Useful for playbooks chaining instance launch with volume create + attach and where the
    # zone doesn't matter to the user.
    inst = None

    # Delaying the checks until after the instance check allows us to get volume ids for existing volumes
    # without needing to pass an unused volume_size
    if not volume_size and not (param_id or name or snapshot):
        module.fail_json(msg="You must specify volume_size or identify an existing volume by id, name, or snapshot")

    # Try getting volume
    volume = get_volume(module, ec2_conn, fail_on_not_found=False)
    if state == 'present':
        if instance:
            inst = get_instance(module, ec2_conn, instance_id=instance)
            zone = inst['placement']['availability_zone']

            # Use platform attribute to guess whether the instance is Windows or Linux
            if device_name is None:
                if inst.get('platform', '') == 'Windows':
                    device_name = '/dev/xvdf'
                else:
                    device_name = '/dev/sdf'

            # Check if there is a volume already mounted there.
            mapped_device = get_mapped_block_device(instance_dict=inst, device_name=device_name)
            if mapped_device:
                other_volume_mapped = False

                if volume:
                    if volume['volume_id'] != mapped_device['ebs']['volume_id']:
                        other_volume_mapped = True
                else:
                    # No volume found so this is another volume
                    other_volume_mapped = True

                if other_volume_mapped:
                    module.exit_json(
                        msg="Volume mapping for {0} already exists on instance {1}".format(device_name, instance),
                        volume_id=mapped_device['ebs']['volume_id'],
                        found_volume=volume,
                        device=device_name,
                        changed=False
                    )

        final_tags = None
        tags_changed = False

        if volume:
            volume, changed = update_volume(module, ec2_conn, volume)
            if name:
                tags['Name'] = name
            final_tags, tags_changed = ensure_tags(module, ec2_conn, volume['volume_id'], 'volume', tags, module.params.get('purge_tags'))
        else:
            volume, changed = create_volume(module, ec2_conn, zone=zone)

        if detach_vol_flag:
            volume, attach_changed = detach_volume(module, ec2_conn, volume_dict=volume)
        elif inst is not None:
            volume, attach_changed = attach_volume(module, ec2_conn, volume_dict=volume, instance_dict=inst, device_name=device_name)
        else:
            attach_changed = False

        # Add device, volume_id and volume_type parameters separately to maintain backward compatibility
        volume_info = get_volume_info(module, volume, tags=final_tags)

        if tags_changed or attach_changed:
            changed = True

        module.exit_json(changed=changed, volume=volume_info, device=device_name,
                         volume_id=volume_info['id'], volume_type=volume_info['type'])
    elif state == 'absent':
        if not name and not param_id:
            module.fail_json('A volume name or id is required for deletion')
        if volume:
            if module.check_mode:
                module.exit_json(changed=True, msg='Would have deleted volume if not in check mode.')
            detach_volume(module, ec2_conn, volume_dict=volume)
            changed = delete_volume(module, ec2_conn, volume_id=volume['volume_id'])
        module.exit_json(changed=changed)


if __name__ == '__main__':
    main()<|MERGE_RESOLUTION|>--- conflicted
+++ resolved
@@ -466,12 +466,9 @@
     snapshot = module.params.get('snapshot')
     throughput = module.params.get('throughput')
     multi_attach = module.params.get('multi_attach')
-<<<<<<< HEAD
     outpost_arn = module.params.get('outpost_arn')
-=======
     tags = module.params.get('tags')
     name = module.params.get('name')
->>>>>>> 4000d582
 
     volume = get_volume(module, ec2_conn)
 
@@ -506,19 +503,18 @@
             if multi_attach:
                 additional_params['MultiAttachEnabled'] = True
 
-<<<<<<< HEAD
             if outpost_arn:
                 if is_outposts_arn(outpost_arn):
                     additional_params['OutpostArn'] = outpost_arn
                 else:
                     module.fail_json('OutpostArn does not match the pattern specified in API specifications.')
-=======
+
             if name:
                 tags['Name'] = name
 
             if tags:
                 additional_params['TagSpecifications'] = boto3_tag_specifications(tags, types=['volume'])
->>>>>>> 4000d582
+
 
             create_vol_response = ec2_conn.create_volume(
                 aws_retry=True,
